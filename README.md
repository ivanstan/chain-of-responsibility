# Chain of Responsibility

The Chain Resolver, or Chain of Responsibility, is a design pattern used in software development that allows an object
to send a command without knowing which object will handle the request. It involves a sequence of handler objects that
are linked together to form a chain. Each handler in the chain has the opportunity to process a request or pass it on to
the next handler in the sequence. This pattern allows for the decoupling of the sender of a request from its receivers,
providing flexibility in assigning responsibilities to various objects and simplifying your system architecture.
Handlers can be added or changed independently without affecting other handlers, making the system easier to manage and
scale.

In this example we will implement chain of responsibility pattern in Symfony to send a notification via different
channels
like email, SMS, and Slack depending on the urgency of the notification, although our approach will slightly differ from
the classic approach, since we will use an array of handlers instead of a traditional linked chain structure.

## Understanding the Architecture

At its core, the NotifierService class orchestrates how notifications are sent out through a variety of handlers. Each
handler is an implementation of the NotifierHandlerInterface, ensuring they all adhere to a standard structure and
behavior. This is where the chain of responsibility pattern comes into play. The NotifierService class doesn't need to
know which handler will process the notification; it simply passes the notification between the handlers in the chain
until one of them decides it can handle the notification, in this case we break from the chain.

![Diagram.jpg](Diagram.jpg)

Getting all available handlers into the NotifierService class is a bit tricky. We could manually inject each handler
but this is where we use a little of Symfony's magic to automatically inject all the handlers that implement
NotifierHandlerInterface into the construction of NotifierService:

```yaml
_instanceof:
  # Tag all services implementing NotifierHandlerInterface with 'app.notifier-handler'
  App\Services\Handlers\NotifierHandlerInterface:
    tags: [ 'app.notifier-handler' ]

App\Services\NotifierService:
  # Inject all services tagged with 'app.notifier-handler'
  arguments:
    $handlers: !tagged_iterator { tag: 'app.notifier-handler' }
```

Meanwhile, in the NotifierService class, we receive an iterable collection of handlers in the constructor:

```php
class NotifierService
{
    /**
     * Holds an iterable collection of notification handlers.
     * Each handler must implement the NotifierHandlerInterface.
     *
     * @var iterable|NotifierHandlerInterface[]
     */
    private iterable $handlers;

    /**
     * Initializes the service with an array of notification handlers.
     */
    public function __construct(iterable $handlers)
    {
        // Since order of handlers plays a role this would be the place to correct it.
        $this->handlers = $handlers;
    }

    /**
     * Sends a notification through the first supporting handler.
     *
     * Iterates over each handler to check if it can handle the given notification,
     * and if so, uses it to send the notification.
     * If no handler supports the notification, a RuntimeException is thrown.
     
     * @throws \RuntimeException If no handler supports the notification.
     */
    public function send(Notification $notification): DeliveryStatus
    {
        foreach ($this->handlers as $handler) {
            // Check if the current handler supports the notification
            if ($handler->supports($notification) === false) {
                continue; // Skip to the next handler if not supported
            }

            // If supported, send the notification using the current handler and return the status
            try {
                return $handler->send($notification);
            } catch (\Exception $exception) {
                // In case of an exception, log it and continue to the next handler
                continue;
            }
        }

        // Throw an exception if no handlers support the notification
        throw new \RuntimeException('No handler found for notification');
    }
}
```

And each handler decides whether it can handle the notification or in its supports() method:

```php
class EmailNotifierHandler implements NotifierHandlerInterface
{
    /**
     * Determines if this handler should process the notification.
     *
     * This handler only supports notifications with a low urgency level.
     * Checks the urgency of the notification against a predefined low urgency level.
     */
    public function supports(Notification $notification): bool
    {
        // Check if the notification's urgency level is low
        return $notification->getUrgency() === NotificationUrgencyEnum::LOW;
    }

    /**
     * Sends the notification via email.
     *
     * This method is responsible for actually sending the notification and
     * returning the delivery status. Currently, the method needs to be fully implemented.
     */
    public function send(Notification $notification): DeliveryStatus
    {
        // TODO: Implement the actual sending logic for an email notification.

        // For now, returns a new DeliveryStatus indicating the handler class that processed it.
        return new DeliveryStatus($notification, self::class);
    }
}
```

In this example, we have three handlers: EmailNotifierHandler, SmsNotifierHandler, and SlackNotifierHandler. Each
handler is responsible for sending notifications through a specific channel (email, SMS, or Slack). The NotifierService
class receives a notification and iterates over each handler to determine which one can handle the notification. If a
handler supports the notification, it sends the notification through that handler. If no handler supports the
notification, a RuntimeException is thrown, alternatively we could use a default handler instead of exception.

Here are some of the key reasons why this pattern is considered beneficial:

- Dynamic Handling: Regardless of the number of handlers or the order in which they are added, the NotifierService class
  remains
  unchanged.
- Decoupling of Sender and Receiver: The pattern allows the sender of a request to issue it without knowing which object
  will handle it. This separation of concerns means that the sender and receiver are decoupled, which enhances the
  modularity of the application and makes it easier to modify or extend.
- Failure Handling: It naturally accommodates a failover mechanism; if one handler fails to process the request
  adequately, it can be passed along to subsequent handlers that might take corrective action or provide fallback
  processing.
- Simplification of Object Interconnections: Instead of maintaining a dedicated handler for each type of request within
  a single object, requests can traverse through a chain of potential handlers. This setup simplifies the
  interconnections between objects, reducing dependencies and complexities in object configuration.
- Improved Scalability: The Chain of Responsibility pattern can help manage growing complexity in systems where numerous
  objects might handle a request. As systems grow and evolve, maintaining them becomes more manageable by simply
  adjusting the chain rather than reengineering the relationships between objects.
<<<<<<< HEAD
  And its drawbacks:
=======

And its drawbacks:
>>>>>>> db6f630d
- Performance Concerns: As requests might pass through multiple handlers before being processed, the chain can introduce
  additional overhead and delay in request processing. This can be particularly problematic in performance-sensitive
  applications where every millisecond counts.
- Debugging Complexity: Tracing which part of the chain a request is processed in or where it fails can be challenging,
  especially with a long chain of handlers. This complexity can make debugging more difficult and time-consuming.
- Overhead of Maintaining the Chain: Managing the chain can become cumbersome as it grows. Adding, removing, or changing
  handlers needs careful consideration to ensure that the chain's integrity and the order of processing are maintained.
- Suboptimal Design Choice for Simple Scenarios: For applications with simple or static request handling needs,
  employing a chain of responsibility might be an overkill. Simpler and more direct forms of request handling could be
  more appropriate and efficient.

Running this proof of concept will require you to have a Symfony environment set up.

```bash
git clone git@github.com/ivanstan/chain-of-responsibility.git
```

```bash
cd chain-of-responsibility && composer install
```

```bash
bin/console notifier:send
```

The output should look like this, describing which handler processed the notification:

![output.png](output.png)<|MERGE_RESOLUTION|>--- conflicted
+++ resolved
@@ -149,12 +149,8 @@
 - Improved Scalability: The Chain of Responsibility pattern can help manage growing complexity in systems where numerous
   objects might handle a request. As systems grow and evolve, maintaining them becomes more manageable by simply
   adjusting the chain rather than reengineering the relationships between objects.
-<<<<<<< HEAD
-  And its drawbacks:
-=======
-
+  
 And its drawbacks:
->>>>>>> db6f630d
 - Performance Concerns: As requests might pass through multiple handlers before being processed, the chain can introduce
   additional overhead and delay in request processing. This can be particularly problematic in performance-sensitive
   applications where every millisecond counts.
